--- conflicted
+++ resolved
@@ -18,10 +18,8 @@
 	viper "github.com/openshift/osde2e/pkg/common/concurrentviper"
 	"github.com/openshift/osde2e/pkg/common/config"
 	"github.com/openshift/osde2e/pkg/common/helper"
-<<<<<<< HEAD
 	"github.com/openshift/osde2e/pkg/common/util"
 	"k8s.io/apimachinery/pkg/util/wait"
-=======
 )
 
 const (
@@ -29,7 +27,6 @@
 	guestbookSvcName = "frontend"
 	// Service port for the guestbook front-end
 	guestbookSvcPort = "3000"
->>>>>>> 686ceb94
 )
 
 // Specify where the YAML definitions are for the workloads.
