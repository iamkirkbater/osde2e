// Package e2e launches an OSD cluster, performs tests on it, and destroys it.
package e2e

import (
	"bytes"
	"compress/gzip"
	"context"
	"encoding/json"
	"encoding/xml"
	"fmt"
	"io/ioutil"
	"log"
	"math"
	"os"
	"path/filepath"
	"strings"
	"testing"
	"time"

	"github.com/hpcloud/tail"
	junit "github.com/joshdk/go-junit"
	vegeta "github.com/tsenart/vegeta/lib"
	"k8s.io/client-go/kubernetes"

	pd "github.com/PagerDuty/go-pagerduty"
	"github.com/onsi/ginkgo"
	ginkgoConfig "github.com/onsi/ginkgo/config"
	"github.com/onsi/ginkgo/reporters"
	"github.com/onsi/gomega"
	"github.com/spf13/viper"

	"github.com/openshift/osde2e/pkg/common/alert"
	"github.com/openshift/osde2e/pkg/common/aws"
	"github.com/openshift/osde2e/pkg/common/cluster"
	clusterutil "github.com/openshift/osde2e/pkg/common/cluster"
	"github.com/openshift/osde2e/pkg/common/cluster/healthchecks"
	"github.com/openshift/osde2e/pkg/common/clusterproperties"
	"github.com/openshift/osde2e/pkg/common/config"
	"github.com/openshift/osde2e/pkg/common/events"
	"github.com/openshift/osde2e/pkg/common/helper"
	"github.com/openshift/osde2e/pkg/common/metadata"
	"github.com/openshift/osde2e/pkg/common/pagerduty"
	"github.com/openshift/osde2e/pkg/common/phase"
	"github.com/openshift/osde2e/pkg/common/providers"
	"github.com/openshift/osde2e/pkg/common/prow"
	"github.com/openshift/osde2e/pkg/common/runner"
	"github.com/openshift/osde2e/pkg/common/spi"
	"github.com/openshift/osde2e/pkg/common/upgrade"
	"github.com/openshift/osde2e/pkg/common/util"
	"github.com/openshift/osde2e/pkg/debug"
	"github.com/openshift/osde2e/pkg/e2e/routemonitors"
	"github.com/openshift/osde2e/pkg/reporting/ginkgorep"
)

const (
	// hiveLog is the name of the hive log file.
	hiveLog string = "hive-log.txt"

	// buildLog is the name of the build log file.
	buildLog string = "test_output.log"
)

// provisioner is used to deploy and manage clusters.
var provider spi.Provider

// --- BEGIN Ginkgo setup
// Check if the test should run
var _ = ginkgo.BeforeEach(func() {
	testText := ginkgo.CurrentGinkgoTestDescription().TestText
	testContext := strings.TrimSpace(strings.TrimSuffix(ginkgo.CurrentGinkgoTestDescription().FullTestText, testText))

	shouldRun := false
	testsToRun := viper.GetStringSlice(config.Tests.TestsToRun)
	for _, testToRun := range testsToRun {
		if strings.HasPrefix(testContext, testToRun) {
			shouldRun = true
			break
		}
	}

	if !shouldRun {
		ginkgo.Skip(fmt.Sprintf("test %s will not be run as its context (%s) is not specified as part of the tests to run", ginkgo.CurrentGinkgoTestDescription().FullTestText, testContext))
	}
})

// beforeSuite attempts to populate several required cluster fields (either by provisioning a new cluster, or re-using an existing one)
// If there is an issue with provisioning, retrieving, or getting the kubeconfig, this will return `false`.
func beforeSuite() bool {
	// Skip provisioning if we already have a kubeconfig
	if viper.GetString(config.Kubeconfig.Contents) == "" {

		cluster, err := clusterutil.ProvisionCluster(nil)
		events.HandleErrorWithEvents(err, events.InstallSuccessful, events.InstallFailed)
		if err != nil {
			log.Printf("Failed to set up or retrieve cluster: %v", err)
			getLogs()
			return false
		}

		viper.Set(config.Cluster.ID, cluster.ID())
		log.Printf("CLUSTER_ID set to %s from OCM.", viper.GetString(config.Cluster.ID))

		viper.Set(config.Cluster.Name, cluster.Name())
		log.Printf("CLUSTER_NAME set to %s from OCM.", viper.GetString(config.Cluster.Name))

		viper.Set(config.Cluster.Version, cluster.Version())
		log.Printf("CLUSTER_VERSION set to %s from OCM.", viper.GetString(config.Cluster.Version))

		viper.Set(config.CloudProvider.CloudProviderID, cluster.CloudProvider())
		log.Printf("CLOUD_PROVIDER_ID set to %s from OCM.", viper.GetString(config.CloudProvider.CloudProviderID))

		viper.Set(config.CloudProvider.Region, cluster.Region())
		log.Printf("CLOUD_PROVIDER_REGION set to %s from OCM.", viper.GetString(config.CloudProvider.Region))

		if !viper.GetBool(config.Addons.SkipAddonList) || viper.GetString(config.Provider) != "mock" {
			log.Printf("Found addons: %s", strings.Join(cluster.Addons(), ","))
		}

		metadata.Instance.SetClusterName(cluster.Name())
		metadata.Instance.SetClusterID(cluster.ID())
		metadata.Instance.SetRegion(cluster.Region())

		if err = provider.AddProperty(cluster, "UpgradeVersion", viper.GetString(config.Upgrade.ReleaseName)); err != nil {
			log.Printf("Error while adding upgrade version property to cluster via OCM: %v", err)
		}

<<<<<<< HEAD
		clusterConfig, _, err := clusterutil.ClusterConfig(cluster.ID())
		if err != nil {
			log.Printf("Failed looking up cluster config for healthcheck: %v", err)
		}
		kubeClient, err := kubernetes.NewForConfig(clusterConfig)
		if err != nil {
			log.Printf("Error generating Kube Clientset: %v\n", err)
		}
		duration, err := time.ParseDuration(viper.GetString(config.Tests.ClusterHealthChecksTimeout))
		if err != nil {
			log.Printf("Failed parsing health check timeout, using 2 hours: %v", err)
			duration = time.Hour * 2
		}
		ctx, cancel := context.WithTimeout(context.Background(), duration)
		defer cancel()
		if viper.GetString(config.Tests.SkipClusterHealthChecks) != "false" {
			log.Println("WARNING: Skipping cluster health checks is no longer supported, as they no longer introduce delay into the build. Ignoring your request to skip them.")
		}
		err = healthchecks.CheckHealthcheckJob(kubeClient, ctx, nil)
		events.HandleErrorWithEvents(err, events.HealthCheckSuccessful, events.HealthCheckFailed).ShouldNot(HaveOccurred(), "cluster failed health check")
=======
		err = clusterutil.WaitForClusterReady(cluster.ID(), nil)
		events.HandleErrorWithEvents(err, events.HealthCheckSuccessful, events.HealthCheckFailed)
>>>>>>> ed21e8af
		if err != nil {
			log.Printf("Cluster failed health check: %v", err)
			getLogs()
			return false
		}
		log.Println("Cluster is healthy and ready for testing")

		if len(viper.GetString(config.Addons.IDs)) > 0 {
			if viper.GetString(config.Provider) != "mock" {
				err = installAddons()
				events.HandleErrorWithEvents(err, events.InstallAddonsSuccessful, events.InstallAddonsFailed)
				if err != nil {
					log.Printf("Cluster failed installing addons: %v", err)
					getLogs()
					return false
				}
			} else {
				log.Println("Skipping addon installation due to mock provider.")
				log.Println("If you are running local addon tests, please ensure the addon components are already installed.")
			}
		}

		var kubeconfigBytes []byte
		if kubeconfigBytes, err = provider.ClusterKubeconfig(cluster.ID()); err != nil {
			events.HandleErrorWithEvents(err, events.InstallKubeconfigRetrievalSuccess, events.InstallKubeconfigRetrievalFailure)
			log.Printf("Failed retrieving kubeconfig: %v", err)
			getLogs()
			return false
		}
		viper.Set(config.Kubeconfig.Contents, string(kubeconfigBytes))

		if len(viper.GetString(config.Kubeconfig.Contents)) == 0 {
			// Give the cluster some breathing room.
			log.Println("OSD cluster installed. Sleeping for 600s.")
			time.Sleep(600 * time.Second)
		} else {
			log.Printf("No kubeconfig contents found, but there should be some by now.")
		}
		getLogs()
	}
	return true
}

func getLogs() {
	clusterID := viper.GetString(config.Cluster.ID)
	if provider == nil {
		log.Println("OSD was not configured. Skipping log collection...")
	} else if clusterID == "" {
		log.Println("CLUSTER_ID is not set, likely due to a setup failure. Skipping log collection...")
	} else {
		logs, err := provider.Logs(clusterID)
		if err != nil {
			log.Printf("Error collecting cluster logs: %s", err.Error())
		} else {
			writeLogs(logs)
		}
	}
}

func writeLogs(m map[string][]byte) {
	for k, v := range m {
		name := k + "-log.txt"
		filePath := filepath.Join(viper.GetString(config.ReportDir), name)
		err := ioutil.WriteFile(filePath, v, os.ModePerm)
		if err != nil {
			log.Printf("Error writing log %s: %s", filePath, err.Error())
		}
	}
}

// installAddons installs addons onto the cluster
func installAddons() (err error) {
	clusterID := viper.GetString(config.Cluster.ID)
	params := make(map[string]map[string]string)
	strParams := viper.GetString(config.Addons.Parameters)
	if err := json.Unmarshal([]byte(strParams), &params); err != nil {
		return fmt.Errorf("failed unmarshalling addon parameters %s: %w", strParams, err)
	}
	num, err := provider.InstallAddons(clusterID, strings.Split(viper.GetString(config.Addons.IDs), ","), params)
	if err != nil {
		return fmt.Errorf("could not install addons: %s", err.Error())
	}
	if num > 0 {
		if err = cluster.WaitForClusterReady(clusterID, nil); err != nil {
			return fmt.Errorf("failed waiting for cluster ready: %v", err)
		}
	}

	return nil
}

// -- END Ginkgo setup

// RunTests initializes Ginkgo and runs the osde2e test suite.
func RunTests() bool {
	testing.Init()

	if err := runGinkgoTests(); err != nil {
		log.Printf("Tests failed: %v", err)
		return false
	}

	return true
}

// runGinkgoTests runs the osde2e test suite using Ginkgo.
// nolint:gocyclo
func runGinkgoTests() error {
	var err error

	gomega.RegisterFailHandler(ginkgo.Fail)

	ginkgoConfig.DefaultReporterConfig.NoisySkippings = !viper.GetBool(config.Tests.SuppressSkipNotifications)
	ginkgoConfig.GinkgoConfig.SkipString = viper.GetString(config.Tests.GinkgoSkip)
	ginkgoConfig.GinkgoConfig.FocusString = viper.GetString(config.Tests.GinkgoFocus)
	ginkgoConfig.GinkgoConfig.DryRun = viper.GetBool(config.DryRun)

	if ginkgoConfig.GinkgoConfig.DryRun {
		// Draw attention to DRYRUN as it can exist in ENV.
		log.Println(string("\x1b[33m"), "WARNING! This is a DRY RUN. Review this state if outcome is unexpected.", string("\033[0m"))
	}

	// setup reporter
	reportDir := viper.GetString(config.ReportDir)
	if reportDir == "" {
		reportDir, err = ioutil.TempDir("", "")

		if err != nil {
			return fmt.Errorf("error creating temporary directory: %v", err)
		}

		log.Printf("Writing files to temporary directory %s", reportDir)
		viper.Set(config.ReportDir, reportDir)
	} else if err = os.Mkdir(reportDir, os.ModePerm); err != nil {
		log.Printf("Could not create reporter directory: %v", err)
	}

	// Redirect stdout to where we want it to go
	buildLogPath := filepath.Join(reportDir, buildLog)
	buildLogWriter, err := os.Create(buildLogPath)

	if err != nil {
		return fmt.Errorf("unable to create build log in report directory: %v", err)
	}

	// Save off stdout, create the build log writer.
	stdout := os.Stdout
	os.Stdout = buildLogWriter

	// Set the logger output to the build log writer.
	log.SetOutput(buildLogWriter)

	// Restore stdout and close the build log writer at the end of this function.
	defer func() {
		os.Stdout = stdout
		log.SetOutput(stdout)
		buildLogWriter.Close()
	}()

	// Tail the build log.
	tail, err := tail.TailFile(buildLogPath, tail.Config{
		Follow: true,
		Logger: tail.DiscardingLogger,
	})

	if err != nil {
		return fmt.Errorf("unable to tail build log: %v", err)
	}

	// Write each line from the build log to stdout.
	go func() {
		for line := range tail.Lines {
			// This can return an err, but is unlikely -- we're going to skip this check intentionally for now.
			stdout.WriteString(line.Text + "\n")
		}
	}()

	log.Printf("Outputting log to build log at %s", buildLogPath)

	// Get the cluster ID now to test against later
	clusterID := viper.GetString(config.Cluster.ID)
	providerCfg := viper.GetString(config.Provider)
	// setup OSD unless Kubeconfig is present
	if len(viper.GetString(config.Kubeconfig.Path)) > 0 && providerCfg == "mock" {
		log.Print("Found an existing Kubeconfig!")
		if provider, err = providers.ClusterProvider(); err != nil {
			return fmt.Errorf("could not setup cluster provider: %v", err)
		}
		metadata.Instance.SetEnvironment(provider.Environment())
	} else {
		if provider, err = providers.ClusterProvider(); err != nil {
			return fmt.Errorf("could not setup cluster provider: %v", err)
		}

		metadata.Instance.SetEnvironment(provider.Environment())

		// configure cluster and upgrade versions
		if err = ChooseVersions(); err != nil {
			log.Printf("failed to configure versions: %v", err)
			return nil
		}

		switch {
		case !viper.GetBool(config.Cluster.EnoughVersionsForOldestOrMiddleTest):
			log.Printf("There were not enough available cluster image sets to choose and oldest or middle cluster image set to test against. Skipping tests.")
			return nil
		case !viper.GetBool(config.Cluster.PreviousVersionFromDefaultFound):
			log.Printf("No previous version from default found with the given arguments.")
			return nil
		case viper.GetBool(config.Upgrade.UpgradeVersionEqualToInstallVersion):
			log.Printf("Install version and upgrade version are the same. Skipping tests.")
			return nil
		case viper.GetString(config.Upgrade.ReleaseName) == util.NoVersionFound:
			log.Printf("No valid upgrade versions were found. Skipping tests.")
			return nil
		case viper.GetString(config.Upgrade.Image) != "" && viper.GetBool(config.Upgrade.ManagedUpgrade):
			log.Printf("image-based managed upgrades are unsupported: %s", viper.GetString(config.Upgrade.Image))
			return nil
		}
	}

	// Update the metadata object to use the report directory.
	metadata.Instance.SetReportDir(reportDir)

	log.Println("Running e2e tests...")

	if viper.GetString(config.Suffix) == "" {
		viper.Set(config.Suffix, util.RandomStr(5))
	}

	testsPassed := runTestsInPhase(phase.InstallPhase, "OSD e2e suite", ginkgoConfig.GinkgoConfig.DryRun)
	getLogs()
	upgradeTestsPassed := true

	// upgrade cluster if requested
	if viper.GetString(config.Upgrade.Image) != "" || viper.GetString(config.Upgrade.ReleaseName) != "" {

		if len(viper.GetString(config.Kubeconfig.Contents)) > 0 {
			// create route monitors for the upgrade
			var routeMonitorChan chan struct{}
			closeMonitorChan := make(chan struct{})
			if viper.GetBool(config.Upgrade.MonitorRoutesDuringUpgrade) && !ginkgoConfig.GinkgoConfig.DryRun {
				routeMonitorChan = setupRouteMonitors(closeMonitorChan)
				log.Println("Route Monitors created.")
			}

			// run the upgrade
			if err = upgrade.RunUpgrade(); err != nil {
				events.RecordEvent(events.UpgradeFailed)
				return fmt.Errorf("error performing upgrade: %v", err)
			}
			events.RecordEvent(events.UpgradeSuccessful)

			// test upgrade rescheduling if desired
			if !viper.GetBool(config.Upgrade.ManagedUpgradeRescheduled) {
				log.Println("Running e2e tests POST-UPGRADE...")
				upgradeTestsPassed = runTestsInPhase(phase.UpgradePhase, "OSD e2e suite post-upgrade", ginkgoConfig.GinkgoConfig.DryRun)
			}
			log.Println("Upgrade rescheduled, skip the POST-UPGRADE testing")

			// close route monitors
			if viper.GetBool(config.Upgrade.MonitorRoutesDuringUpgrade) && !ginkgoConfig.GinkgoConfig.DryRun {
				close(routeMonitorChan)
				_ = <-closeMonitorChan
				log.Println("Route monitors reconciled")
			}

		} else {
			log.Println("No Kubeconfig found from initial cluster setup. Unable to run upgrade.")
		}
	}

	if reportDir != "" {
		if err = metadata.Instance.WriteToJSON(reportDir); err != nil {
			return fmt.Errorf("error while writing the custom metadata: %v", err)
		}

		// TODO: SDA-2594 Hotfix
		//checkBeforeMetricsGeneration()

		newMetrics := NewMetrics()
		if newMetrics == nil {
			return fmt.Errorf("error getting new metrics provider")
		}
		prometheusFilename, err := newMetrics.WritePrometheusFile(reportDir)
		if err != nil {
			return fmt.Errorf("error while writing prometheus metrics: %v", err)
		}

		jobName := viper.GetString(config.JobName)
		if jobName == "" {
			log.Printf("Skipping metrics upload for local osde2e run.")
		} else if strings.HasPrefix(jobName, "rehearse-") {
			log.Printf("Job %s is a rehearsal, so metrics upload is being skipped.", jobName)
		} else {
			if err := uploadFileToMetricsBucket(filepath.Join(reportDir, prometheusFilename)); err != nil {
				return fmt.Errorf("error while uploading prometheus metrics: %v", err)
			}
		}
	}

	if viper.GetBool(config.Cluster.DestroyAfterTest) {
		log.Printf("Destroying cluster '%s'...", clusterID)

		if err = provider.DeleteCluster(clusterID); err != nil {
			return fmt.Errorf("error deleting cluster: %s", err.Error())
		}
	} else {
		// When using a local kubeconfig, provider might not be set
		if provider != nil {
			log.Printf("For debugging, please look for cluster ID %s in environment %s", viper.GetString(config.Cluster.ID), provider.Environment())
		}
	}

	if !ginkgoConfig.GinkgoConfig.DryRun {
		getLogs()

		h := helper.NewOutsideGinkgo()

		if h == nil {
			return fmt.Errorf("Unable to generate helper object for cleanup")
		}

		cleanupAfterE2E(h)

	}

	if !testsPassed || !upgradeTestsPassed {
		return fmt.Errorf("please inspect logs for more details")
	}

	return nil
}

func openPDAlerts(suites []junit.Suite, jobName, jobURL string) {
	pdc := pagerduty.Config{
		IntegrationKey: viper.GetString(config.Alert.PagerDutyAPIToken),
	}
	failingTests := []string{}
	for _, suite := range suites {
	inner:
		for _, testcase := range suite.Tests {
			if testcase.Status != junit.StatusFailed {
				continue inner
			}
			failingTests = append(failingTests, testcase.Name)
		}
	}
	jobDetails := map[string]string{
		"details":        jobURL,
		"clusterID":      viper.GetString(config.Cluster.ID),
		"clusterName":    viper.GetString(config.Cluster.Name),
		"clusterVersion": viper.GetString(config.Cluster.Version),
		"expiration":     "clusters expire 6 hours after creation",
	}
	// if too many things failed, open a single alert that isn't grouped with the others.
	if len(failingTests) > 10 {
		jobDetails["help"] = "This is likely a more complex problem, like a test harness or infrastructure issue. The test harness will attempt to notify #sd-cicd"
		if event, err := pdc.FireAlert(pd.V2Payload{
			Summary:  "A lot of tests failed together",
			Severity: "info",
			Source:   jobName,
			Group:    "", // do not group
			Details:  jobDetails,
		}); err != nil {
			log.Printf("Failed creating pagerduty incident for failure: %v", err)
		} else {
			if err := alert.SendSlackMessage("#sd-cicd", fmt.Sprintf(`@osde2e A bunch of tests failed at once:
pipeline: %s
URL: %s
PD info: %v`, jobName, jobURL, event)); err != nil {
				log.Printf("Failed sending slack message to CICD team: %v", err)
			}
		}
		return
	}
	// open an alert for each failing test
	for _, name := range failingTests {
		if _, err := pdc.FireAlert(pd.V2Payload{
			Summary:  name + " failed",
			Severity: "info",
			Source:   jobName,
			Group:    name, // group by test case
			Details:  jobDetails,
		}); err != nil {
			log.Printf("Failed creating pagerduty incident for failure: %v", err)
		}
	}
	return
}

func cleanupAfterE2E(h *helper.H) (errors []error) {
	var err error
	defer ginkgo.GinkgoRecover()

	if viper.GetBool(config.MustGather) {
		log.Print("Running Must Gather...")
		mustGatherTimeoutInSeconds := 1800
		h.SetServiceAccount("system:serviceaccount:%s:cluster-admin")
		r := h.Runner(fmt.Sprintf("oc adm must-gather --dest-dir=%v", runner.DefaultRunner.OutputDir))
		r.Name = "must-gather"
		r.Tarball = true
		stopCh := make(chan struct{})
		err := r.Run(mustGatherTimeoutInSeconds, stopCh)

		if err != nil {
			log.Printf("Error running must-gather: %s", err.Error())
		} else {
			gatherResults, err := r.RetrieveResults()
			if err != nil {
				log.Printf("Error retrieving must-gather results: %s", err.Error())
			} else {
				h.WriteResults(gatherResults)
			}
		}
	}

	log.Print("Gathering Test Project State...")
	h.InspectState()

	log.Print("Gathering OLM State...")
	h.InspectOLM()

	log.Print("Gathering Cluster State...")
	clusterState := h.GetClusterState()
	stateResults := make(map[string][]byte, len(clusterState))
	for resource, list := range clusterState {
		data, err := json.MarshalIndent(list, "", "    ")
		if err != nil {
			log.Printf("error marshalling JSON for %s/%s/%s", resource.Group, resource.Version, resource.Resource)
		} else {
			var gbuf bytes.Buffer
			zw := gzip.NewWriter(&gbuf)
			_, err = zw.Write(data)
			if err != nil {
				log.Print("Error writing data to buffer")
			}
			err = zw.Close()
			if err != nil {
				log.Print("Error closing writer to buffer")
			}
			// include gzip in filename to mark compressed data
			filename := fmt.Sprintf("%s-%s-%s.json.gzip", resource.Group, resource.Version, resource.Resource)
			stateResults[filename] = gbuf.Bytes()
		}
	}

	// write results to disk
	log.Println("Writing cluster state results")
	h.WriteResults(stateResults)

	clusterID := viper.GetString(config.Cluster.ID)
	if len(clusterID) > 0 {
		if provider, err = providers.ClusterProvider(); err != nil {
			log.Printf("Error getting cluster provider: %s", err.Error())
		}

		// Get state from Provisioner
		log.Printf("Gathering cluster state from %s", provider.Type())

		cluster, err := provider.GetCluster(clusterID)
		if err != nil {
			log.Printf("error getting Cluster state: %s", err.Error())
		} else {
			defer func() {
				// set the completed property right before this function returns, which should be after
				// all cleanup is finished.
				err = provider.AddProperty(cluster, clusterproperties.Status, clusterproperties.StatusCompleted)
				if err != nil {
					log.Printf("Failed setting completed status: %v", err)
				}
			}()
			log.Printf("Cluster addons: %v", cluster.Addons())
			log.Printf("Cluster cloud provider: %v", cluster.CloudProvider())
			log.Printf("Cluster expiration: %v", cluster.ExpirationTimestamp())
			log.Printf("Cluster flavor: %s", cluster.Flavour())
			log.Printf("Cluster state: %v", cluster.State())
		}

	} else {
		log.Print("No cluster ID set. Skipping OCM Queries.")
	}

	// Do any addon cleanup if configured
	log.Printf("Addon cleanup: %v", viper.GetBool(config.Addons.RunCleanup))
	if viper.GetBool(config.Addons.RunCleanup) {
		// By default, use the existing test harnesses for cleanup
		harnesses := strings.Split(viper.GetString(config.Addons.TestHarnesses), ",")
		arguments := []string{"cleanup"}

		// Check if cleanup harnesses exist and if so, use those instead
		cleanupHarnesses := viper.GetString(config.Addons.CleanupHarnesses)
		if len(cleanupHarnesses) > 0 {
			harnesses = strings.Split(cleanupHarnesses, ",")
			arguments = []string{}
		}
		log.Println("Running addon cleanup...")
		h.RunAddonTests("addon-cleanup", 300, harnesses, arguments)
	}

	// We need to clean up our helper tests manually.
	h.Cleanup()

	return errors
}

// nolint:gocyclo
func runTestsInPhase(phase string, description string, dryrun bool) bool {
	viper.Set(config.Phase, phase)
	reportDir := viper.GetString(config.ReportDir)
	phaseDirectory := filepath.Join(reportDir, phase)
	if _, err := os.Stat(phaseDirectory); os.IsNotExist(err) {
		if err := os.Mkdir(phaseDirectory, os.FileMode(0755)); err != nil {
			log.Printf("error while creating phase directory %s", phaseDirectory)
			return false
		}
	}
	suffix := viper.GetString(config.Suffix)
	phaseReportPath := filepath.Join(phaseDirectory, fmt.Sprintf("junit_%v.xml", suffix))
	phaseReporter := ginkgorep.NewPhaseReporter(phase, phaseReportPath)
	ginkgoPassed := false

	if !dryrun || !ginkgoConfig.GinkgoConfig.DryRun {
		if !beforeSuite() {
			log.Println("Error getting kubeconfig from beforeSuite function")
			return false
		}
	}

	// We need this anonymous function to make sure GinkgoRecover runs where we want it to
	// and will still execute the rest of the function regardless whether the tests pass or fail.
	func() {
		defer ginkgo.GinkgoRecover()
		ginkgoPassed = ginkgo.RunSpecsWithDefaultAndCustomReporters(ginkgo.GinkgoT(), description, []ginkgo.Reporter{phaseReporter})
	}()

	files, err := ioutil.ReadDir(phaseDirectory)
	if err != nil {
		log.Printf("error reading phase directory: %s", err.Error())
		return false
	}

	numTests := 0
	numPassingTests := 0

	for _, file := range files {
		if file != nil {
			// Process the jUnit XML result files
			if junitFileRegex.MatchString(file.Name()) {
				suites, err := junit.IngestFile(filepath.Join(phaseDirectory, file.Name()))
				if err != nil {
					log.Printf("error reading junit xml file %s: %s", file.Name(), err.Error())
					return false
				}

				for _, testSuite := range suites {
					for _, testcase := range testSuite.Tests {
						isSkipped := testcase.Status == junit.StatusSkipped
						isFail := testcase.Status == junit.StatusFailed

						if !isSkipped {
							numTests++
						}
						if !isFail && !isSkipped {
							numPassingTests++
						}
					}
				}

				// fire PD incident if JOB_TYPE==periodic
				if os.Getenv("JOB_TYPE") == "periodic" {
					url, _ := prow.JobURL()
					jobName := os.Getenv("JOB_NAME")
					openPDAlerts(suites, jobName, url)
				}
			}
		}
	}

	passRate := float64(numPassingTests) / float64(numTests)

	if math.IsNaN(passRate) {
		log.Printf("Pass rate is NaN: numPassingTests = %d, numTests = %d", numPassingTests, numTests)
	} else {
		metadata.Instance.SetPassRate(phase, passRate)
	}

	files, err = ioutil.ReadDir(reportDir)
	if err != nil {
		log.Printf("error reading phase directory: %s", err.Error())
		return false
	}

	// Ensure all log metrics are zeroed out before running again
	metadata.Instance.ResetLogMetrics()

	//Ensure all before suite metrics are zeroed out before running again
	metadata.Instance.ResetBeforeSuiteMetrics()

	for _, file := range files {
		if logFileRegex.MatchString(file.Name()) {
			data, err := ioutil.ReadFile(filepath.Join(reportDir, file.Name()))
			if err != nil {
				log.Printf("error opening log file %s: %s", file.Name(), err.Error())
				return false
			}
			for _, metric := range config.GetLogMetrics() {
				metadata.Instance.IncrementLogMetric(metric.Name, metric.HasMatches(data))
			}
			for _, metric := range config.GetBeforeSuiteMetrics() {
				metadata.Instance.IncrementBeforeSuiteMetric(metric.Name, metric.HasMatches(data))
			}
		}
	}

	logMetricTestSuite := reporters.JUnitTestSuite{
		Name: "Log Metrics",
	}

	for name, value := range metadata.Instance.LogMetrics {
		testCase := reporters.JUnitTestCase{
			ClassName: "Log Metrics",
			Name:      fmt.Sprintf("[Log Metrics] %s", name),
			Time:      float64(value),
		}

		if config.GetLogMetrics().GetMetricByName(name).IsPassing(value) {
			testCase.PassedMessage = &reporters.JUnitPassedMessage{
				Message: fmt.Sprintf("Passed with %d matches", value),
			}
		} else {
			testCase.FailureMessage = &reporters.JUnitFailureMessage{
				Message: fmt.Sprintf("Failed with %d matches", value),
			}
			logMetricTestSuite.Failures++
		}
		logMetricTestSuite.Tests++

		logMetricTestSuite.TestCases = append(logMetricTestSuite.TestCases, testCase)
	}

	data, err := xml.Marshal(&logMetricTestSuite)

	err = ioutil.WriteFile(filepath.Join(phaseDirectory, "junit_logmetrics.xml"), data, 0644)
	if err != nil {
		log.Printf("error writing to junit file: %s", err.Error())
		return false
	}

	beforeSuiteMetricTestSuite := reporters.JUnitTestSuite{
		Name: "Before Suite Metrics",
	}

	for name, value := range metadata.Instance.BeforeSuiteMetrics {
		testCase := reporters.JUnitTestCase{
			ClassName: "Before Suite Metrics",
			Name:      fmt.Sprintf("[BeforeSuite] %s", name),
			Time:      float64(value),
		}

		if config.GetBeforeSuiteMetrics().GetMetricByName(name).IsPassing(value) {
			testCase.PassedMessage = &reporters.JUnitPassedMessage{
				Message: fmt.Sprintf("Passed with %d matches", value),
			}
		} else {
			testCase.FailureMessage = &reporters.JUnitFailureMessage{
				Message: fmt.Sprintf("Failed with %d matches", value),
			}
			beforeSuiteMetricTestSuite.Failures++
		}
		beforeSuiteMetricTestSuite.Tests++

		beforeSuiteMetricTestSuite.TestCases = append(beforeSuiteMetricTestSuite.TestCases, testCase)
	}

	newdata, err := xml.Marshal(&beforeSuiteMetricTestSuite)

	err = ioutil.WriteFile(filepath.Join(phaseDirectory, "junit_beforesuite.xml"), newdata, 0644)
	if err != nil {
		log.Printf("error writing to junit file: %s", err.Error())
		return false
	}

	clusterID := viper.GetString(config.Cluster.ID)

	clusterState := spi.ClusterStateUnknown

	if clusterID != "" {
		cluster, err := provider.GetCluster(clusterID)
		if err != nil {
			log.Printf("error getting cluster state after a test run: %v", err)
			return false
		}
		clusterState = cluster.State()
	}
	if !dryrun && clusterState == spi.ClusterStateReady {
		h := helper.NewOutsideGinkgo()
		if h == nil {
			log.Println("Unable to generate helper outside of ginkgo")
			return ginkgoPassed
		}
		dependencies, err := debug.GenerateDependencies(h.Kube())
		if err != nil {
			log.Printf("Error generating dependencies: %s", err.Error())
		} else {
			if err = ioutil.WriteFile(filepath.Join(phaseDirectory, "dependencies.txt"), []byte(dependencies), 0644); err != nil {
				log.Printf("Error writing dependencies.txt: %s", err.Error())
			}

			err := debug.GenerateDiff(phase, dependencies)
			if err != nil {
				log.Printf("Error generating diff: %s", err.Error())
			}

		}
	}
	return ginkgoPassed
}

// checkBeforeMetricsGeneration runs a variety of checks before generating metrics.
func checkBeforeMetricsGeneration() error {
	// Check for hive-log.txt
	if _, err := os.Stat(filepath.Join(viper.GetString(config.ReportDir), hiveLog)); os.IsNotExist(err) {
		events.RecordEvent(events.NoHiveLogs)
	}

	return nil
}

// uploadFileToMetricsBucket uploads the given file (with absolute path) to the metrics S3 bucket "incoming" directory.
func uploadFileToMetricsBucket(filename string) error {
	data, err := ioutil.ReadFile(filename)
	if err != nil {
		return err
	}

	return aws.WriteToS3(aws.CreateS3URL(viper.GetString(config.Tests.MetricsBucket), "incoming", filepath.Base(filename)), data)
}

// setupRouteMonitors initializes performance+availability monitoring of cluster routes,
// returning a channel which can be used to terminate the monitoring.
func setupRouteMonitors(closeChannel chan struct{}) chan struct{} {
	routeMonitorChan := make(chan struct{})
	go func() {
		// Set up the route monitors
		routeMonitors, err := routemonitors.Create()
		if err != nil {
			log.Printf("Error creating route monitors: %v\n", err)
			close(closeChannel)
			return
		}

		// Set the route monitors to become active
		routeMonitors.Start()

		// Set up ongoing monitoring of metric gathering from the monitors
		go func() {
			// Create an aggregate channel of all individual metric channels
			agg := make(chan *vegeta.Result)
			for _, ch := range routeMonitors.Monitors {
				go func(c <-chan *vegeta.Result) {
					for msg := range c {
						agg <- msg
					}
				}(ch)
			}
			for {
				select {
				// A metric is waiting for storage
				case msg := <-agg:
					routeMonitors.Metrics[msg.Attack].Add(msg)
					routeMonitors.Plots[msg.Attack].Add(msg)
				}
			}
		}()

		// Close down route monitoring when signalled to
		for {
			select {
			case <-routeMonitorChan:
				log.Println("Closing route monitors...")
				routeMonitors.End()
				routeMonitors.SaveReports(viper.GetString(config.ReportDir))
				routeMonitors.SavePlots(viper.GetString(config.ReportDir))
				routeMonitors.StoreMetadata()
				close(closeChannel)
				return
			}
		}
	}()
	return routeMonitorChan
}<|MERGE_RESOLUTION|>--- conflicted
+++ resolved
@@ -124,7 +124,6 @@
 			log.Printf("Error while adding upgrade version property to cluster via OCM: %v", err)
 		}
 
-<<<<<<< HEAD
 		clusterConfig, _, err := clusterutil.ClusterConfig(cluster.ID())
 		if err != nil {
 			log.Printf("Failed looking up cluster config for healthcheck: %v", err)
@@ -144,11 +143,7 @@
 			log.Println("WARNING: Skipping cluster health checks is no longer supported, as they no longer introduce delay into the build. Ignoring your request to skip them.")
 		}
 		err = healthchecks.CheckHealthcheckJob(kubeClient, ctx, nil)
-		events.HandleErrorWithEvents(err, events.HealthCheckSuccessful, events.HealthCheckFailed).ShouldNot(HaveOccurred(), "cluster failed health check")
-=======
-		err = clusterutil.WaitForClusterReady(cluster.ID(), nil)
 		events.HandleErrorWithEvents(err, events.HealthCheckSuccessful, events.HealthCheckFailed)
->>>>>>> ed21e8af
 		if err != nil {
 			log.Printf("Cluster failed health check: %v", err)
 			getLogs()
