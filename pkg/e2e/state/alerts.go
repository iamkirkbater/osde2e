package state

import (
	"encoding/json"
	"fmt"
	"text/template"
	"time"

	"log"

	"github.com/onsi/ginkgo"
	. "github.com/onsi/gomega"
	"github.com/spf13/viper"

	"github.com/openshift/osde2e/pkg/common/alert"
	"github.com/openshift/osde2e/pkg/common/config"
	"github.com/openshift/osde2e/pkg/common/helper"
	"github.com/openshift/osde2e/pkg/common/providers"
	"github.com/openshift/osde2e/pkg/common/runner"
	"github.com/openshift/osde2e/pkg/common/templates"
)

var (
	// cmd to run get alerts from alertmanager
	alertsCmdTpl *template.Template
)

// A mapping of alerts to ignore by cluster provider and environment.
var ignoreAlerts = map[string]map[string][]string{
	"ocm": {
		"int": {"MetricsClientSendFailingSRE"},
	},
}

func init() {
	var err error

	alertsCmdTpl, err = templates.LoadTemplate("/assets/state/alerts.template")

	if err != nil {
		panic(fmt.Sprintf("error while loading alerts command: %v", err))
	}
}

var clusterStateTestName string = "[Suite: e2e] Cluster state"

func init() {
	alert.RegisterGinkgoAlert(clusterStateTestName, "SD-CICD", "Michael Wilson", "sd-cicd-alerts", "sd-cicd@redhat.com", 4)
}

var _ = ginkgo.Describe(clusterStateTestName, func() {
	defer ginkgo.GinkgoRecover()
	h := helper.New()

	alertsTimeoutInSeconds := 900
	ginkgo.It("should have no alerts", func() {
		// setup runner
		h.SetServiceAccount("system:serviceaccount:%s:cluster-admin")
		r := h.RunnerWithNoCommand()

		alertsCommand, err := h.ConvertTemplateToString(alertsCmdTpl, struct {
			OutputDir string
		}{
			OutputDir: runner.DefaultRunner.OutputDir,
		})
		Expect(err).NotTo(HaveOccurred(), "failure creating templated command")

		r.Name = "alerts"
		r.Cmd = alertsCommand

		Eventually(func() bool {
			stopCh := make(chan struct{})
			// run tests
			if err = r.Run(alertsTimeoutInSeconds, stopCh); err != nil {
				log.Printf("Error running command on pod: %s", err.Error())
				return false
			}

			// get results
			results, err := r.RetrieveResults()
			if err != nil {
				log.Printf("Error retrieving results from pod: %s", err.Error())
				return false
			}

			// write results
			h.WriteResults(results)

			queryJSON := query{}
			if err = json.Unmarshal(results["alerts.json"], &queryJSON); err != nil {
				log.Printf("Error parsing JSON results from AlertManager: %s", err.Error())
				return false
			}

			clusterProvider, err := providers.ClusterProvider()
			if err != nil {
				log.Printf("Error getting cluster provider: %s", err.Error())
			}

<<<<<<< HEAD
			return findCriticalAlerts(queryJSON.Data.Results, viper.GetString(config.Provider), clusterProvider.Environment())
=======
			return !findCriticalAlerts(queryJSON.Data.Results, viper.GetString(config.Provider), clusterProvider.Environment())
>>>>>>> 1dc61833
		}, 5*time.Minute, 30*time.Second).Should(BeTrue(), "never able to find zero alerts")

	}, float64(alertsTimeoutInSeconds+30))
})

func findCriticalAlerts(results []result, provider, environment string) bool {
	foundCritical := false
	for _, result := range results {
		ignoredCritical := false
		if result.Metric.Severity == "critical" {
			// If there alerts to ignore for this provider, let's look through them.
			if ignoreForEnv, ok := ignoreAlerts[provider]; ok {
				// If we can find alerts to ignore for this environment, let's look through those, too.
				if ignoreAlertList, ok := ignoreForEnv[environment]; ok {
					for _, alertToIgnore := range ignoreAlertList {
						// If we find an alert in our ignore alert list, set this flag. This will indicate that the presence
						// of this alert will not fail this test.
						if alertToIgnore == result.Metric.AlertName {
							ignoredCritical = true
							break
						}
					}
				}
			}

			if !ignoredCritical {
				foundCritical = true
			}
		}

		if ignoredCritical {
			log.Printf("Active alert: %s, Severity: %s (known to be consistently critical, ignoring)", result.Metric.AlertName, result.Metric.Severity)
		} else {
			log.Printf("Active alert: %s, Severity: %s", result.Metric.AlertName, result.Metric.Severity)
		}
	}

	return foundCritical
}

type query struct {
	Data data `json:"data"`
}

type data struct {
	Results []result `json:"result"`
}

type result struct {
	Metric metric `json:"metric"`
}

type metric struct {
	AlertName string `json:"alertname"`
	Severity  string `json:"severity"`
}<|MERGE_RESOLUTION|>--- conflicted
+++ resolved
@@ -97,11 +97,7 @@
 				log.Printf("Error getting cluster provider: %s", err.Error())
 			}
 
-<<<<<<< HEAD
-			return findCriticalAlerts(queryJSON.Data.Results, viper.GetString(config.Provider), clusterProvider.Environment())
-=======
 			return !findCriticalAlerts(queryJSON.Data.Results, viper.GetString(config.Provider), clusterProvider.Environment())
->>>>>>> 1dc61833
 		}, 5*time.Minute, 30*time.Second).Should(BeTrue(), "never able to find zero alerts")
 
 	}, float64(alertsTimeoutInSeconds+30))
